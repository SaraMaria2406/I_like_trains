import socket
import json
import threading
import time
import logging
import uuid
import os
import signal
import random

<<<<<<< HEAD
from common.config import Config
from server.high_score import HighScore
from server.passenger import Passenger
from server.ai_client import AIClient
from server.room import Room

from passenger import Passenger
from room import Room
=======
from passenger import Passenger
from room import Room, load_best_scores


# Colors
WHITE = (255, 255, 255)
BLACK = (0, 0, 0)
RED = (255, 0, 0)
BLUE = (0, 0, 255)

# Directions
UP = (0, -1)
DOWN = (0, 1)
LEFT = (-1, 0)
RIGHT = (1, 0)

# Default host
HOST: str = os.getenv("HOST", "0.0.0.0")
PORT: int = int(os.getenv("PORT", 5555))
DEFAULT_NB_PLAYERS_PER_ROOM: int = int(os.getenv("NB_PLAYERS_PER_ROOM", "2"))
ALLOW_MULTIPLE_CONNECTIONS: bool = bool(os.getenv("ALLOW_MULTIPLE_CONNECTIONS", "True"))

CONFIG_PATH = "config.json"
try:
    with open(CONFIG_PATH, "r") as f:
        config = json.load(f)
except FileNotFoundError:
    logging.error(f"ERROR: Configuration file {CONFIG_PATH} not found. Exiting.")
    sys.exit(1)
except json.JSONDecodeError:
    logging.error(f"ERROR: Error decoding JSON from {CONFIG_PATH}. Exiting.")
    sys.exit(1)

GAME_MODE = config.get("game_mode", "online")  # Default to online
DEFAULT_PORT = config.get("default_port", 5555)
ONLINE_AGENT_CONFIG = config.get("online_agent", {})
LOCAL_AGENTS_CONFIG = config.get("local_agents", [])
DEFAULT_NB_PLAYERS_PER_ROOM = config.get("default_nb_players_per_room", 2)
ALLOW_MULTIPLE_CONNECTIONS = config.get("allow_multiple_connections", True)
WAITING_TIME_BEFORE_BOTS = config.get("waiting_time_before_bots", 20)

# Default host determination based on game mode
if GAME_MODE == "local_evaluation":
    HOST: str = "localhost"
    DEFAULT_NB_PLAYERS_PER_ROOM = 1
    logging.info(
        f"Game mode: local_evaluation. Host: {HOST}, Room Size: {DEFAULT_NB_PLAYERS_PER_ROOM}"
    )
else:  # online mode
    HOST: str = "0.0.0.0"
    logging.info(
        f"Game mode: online. Host: {HOST}, Default Room Size: {DEFAULT_NB_PLAYERS_PER_ROOM}"
    )

PORT: int = int(os.getenv("PORT", DEFAULT_PORT))


# Client timeout in seconds (how long to wait before considering a client disconnected)
CLIENT_TIMEOUT = 2.0

# --- Command Line Argument Overrides (Optional) ---
# Check if an IP address has been supplied in argument
if len(sys.argv) > 1:
    HOST = sys.argv[1]
    logging.warning(f"Overriding host with command line argument: {HOST}")

# Check if port is provided as second argument
if len(sys.argv) > 2:
    try:
        PORT = int(sys.argv[2])
        logging.warning(f"Overriding port with command line argument: {PORT}")
    except ValueError:
        logging.error(
            f"Invalid port value from command line: {sys.argv[2]}. Using default: {PORT}"
        )

# Check if max players per room is provided as third argument (Only relevant for online mode)
if GAME_MODE == "online" and len(sys.argv) > 3:
    try:
        DEFAULT_NB_PLAYERS_PER_ROOM = int(sys.argv[3])
        logging.warning(
            f"Overriding default players per room with command line argument: {DEFAULT_NB_PLAYERS_PER_ROOM}"
        )
    except ValueError:
        logging.error(
            f"Invalid number of players value from command line: {sys.argv[3]}. Using default: {DEFAULT_NB_PLAYERS_PER_ROOM}"
        )

if len(sys.argv) > 4:
    try:
        ALLOW_MULTIPLE_CONNECTIONS = bool(int(sys.argv[4]))
        logging.warning(
            f"Overriding multiple connections with command line argument: {ALLOW_MULTIPLE_CONNECTIONS}"
        )
    except ValueError:
        logging.error(
            f"Invalid multiple connections value from command line: {sys.argv[4]}. Using default: {ALLOW_MULTIPLE_CONNECTIONS}"
        )
>>>>>>> d0f9e84f

# -------------------------------------------------


def setup_server_logger():
    # Delete existing handlers
    for handler in logging.root.handlers[:]:
        logging.root.removeHandler(handler)

    # Create a handler for the console
    console_handler = logging.StreamHandler()
    console_handler.setLevel(logging.DEBUG)

    # Define the format
    formatter = logging.Formatter(
        "%(asctime)s - %(name)s - %(levelname)s - %(message)s"
    )
    console_handler.setFormatter(formatter)

    # Configure the main server logger
    server_logger = logging.getLogger("server")
    server_logger.setLevel(logging.DEBUG)
    server_logger.propagate = False
    server_logger.addHandler(console_handler)

    # Configure the loggers of the sub-modules
    modules = [
        "server.roomserver.game",
        "server.train",
        "server.passenger",
        "server.delivery_zone",
        "server.ai_client",
        "server.ai_agent",
    ]
    for module in modules:
        logger = logging.getLogger(module)
        logger.setLevel(logging.DEBUG)
        logger.propagate = False
        logger.addHandler(console_handler)

    return server_logger


# Configure the server logger
logger = setup_server_logger()


class Server:
<<<<<<< HEAD
    def __init__(self, config: Config):
        self.config = config.server
        logger.debug(f"Initializing server in {self.config.game_mode} mode.")
=======
    def __init__(self):
        self.game_mode = GAME_MODE
        logger.debug(f"Initializing server in {self.game_mode} mode.")
>>>>>>> d0f9e84f
        self.rooms = {}  # {room_id: Room}
        self.lock = threading.Lock()

        self.high_score = HighScore()
        self.high_score.load()
        self.high_score.dump()

        if self.config.game_mode == "local_evaluation":
            host = "local_host"
        elif self.config.game_mode == "online":
            host = self.config.host
        else:
            raise ValueError(f"Invalid game mode: {self.config.game_mode}")

        # Create UDP socket with proper error handling
        try:
            self.server_socket = socket.socket(socket.AF_INET, socket.SOCK_DGRAM)
            self.server_socket.setsockopt(socket.SOL_SOCKET, socket.SO_REUSEADDR, 1)
            self.server_socket.bind((host, self.config.port))
            logger.info(
                f"UDP socket created and bound to {host}:{self.config.port}"
            )
        except Exception as e:
            logger.error(f"Error creating UDP socket: {e}")
            raise

        self.running = True
<<<<<<< HEAD

        # TODO(alok): delete self.nb_players and use self.config.players_per_room instead
        self.nb_clients = self.config.players_per_room if self.config.game_mode == "online" else 1
=======
        self.nb_clients_per_room = (
            DEFAULT_NB_PLAYERS_PER_ROOM if self.game_mode == "online" else 1
        )
>>>>>>> d0f9e84f
        self.addr_to_name = {}  # Maps client addresses to agent names
        self.addr_to_sciper = {}  # Maps client addresses to scipers
        self.sciper_to_addr = {}  # Maps scipers to client addresses
        self.client_last_activity = {}  # Maps client addresses to last activity timestamp
        self.disconnected_clients = (
            set()
        )  # Track disconnected clients by full address tuple (IP, port)
        self.threads = []  # Initialize threads attribute

        # Ping tracking for active connection checking
        self.ping_interval = self.config.client_timeout_seconds / 2
        self.ping_responses = {}  # Track which clients have responded to pings

        # Start the ping thread (handles all client timeouts)
        self.ping_thread = threading.Thread(target=self.ping_clients)
        self.ping_thread.daemon = True
        self.ping_thread.start()

        # Create the first room
        self.create_room(True)

        # Start accepting clients
        accept_thread = threading.Thread(target=self.accept_clients, daemon=True)
        accept_thread.start()
        logger.info(f"Server started on {self.config.host}:{self.config.port}")

<<<<<<< HEAD
    def create_room(self, nb_clients, running):
        """
        Create a new room with specified number of clients
        """
        room_id = str(uuid.uuid4())[:8]

        logger.info(f"Created new room {room_id} with {nb_clients} clients")
        if self.config.game_mode == "local_evaluation":
            # Room size is fixed: 1 observer + N AIs
            nb_clients = 1 + len(self.config.local_agents)
            logger.info(f"Creating local_evaluation room {room_id} with size {nb_clients}.")
        else:
            # Use default for online mode
            logger.info(f"Creating online room {room_id} with default size {nb_clients}.")
        
        new_room = Room(self.config, room_id, nb_clients, running, server=self)
        
        logger.info(f"Created new room {room_id} with {nb_clients} clients")
=======
    def create_room(self, running):
        """Create a new room with specified number of clients"""
        room_id = str(uuid.uuid4())[:8]

        new_room = Room(
            room_id,
            self.nb_clients_per_room,
            running,
            self.game_mode,
            LOCAL_AGENTS_CONFIG,
            self.send_cooldown_notification,
            self.get_best_scores,
            self.addr_to_sciper,
            self.remove_room,
            self.server_socket,
            WAITING_TIME_BEFORE_BOTS,
        )
        logger.info(f"Created new room {room_id} with {self.nb_clients_per_room} clients")
>>>>>>> d0f9e84f
        self.rooms[room_id] = new_room
        return new_room

    def get_available_room(self, nb_clients):
        """Get an available room or create a new one if needed"""
        # First try to find a non-full room
        for room in self.rooms.values():
            if (
                room.nb_clients_max == nb_clients
                and not room.is_full()
                and not room.game_thread
            ):
                return room
        logger.debug(f"No suitable room found for {nb_clients} clients")
        # If no suitable room found, create a new one
        return self.create_room(True)

    def accept_clients(self):
        """Thread that waits for new connections"""
        logger.info("Server is listening for UDP packets")
        error_count = {}  # Track error count per client

        while self.running:
            # TODO RESTORE
            try:
                # Receive data from any client
                data, addr = self.server_socket.recvfrom(1024)

                # If we successfully received data from this client, reset their error count
                if addr in error_count:
                    error_count[addr] = 0

                if not data:
                    continue

                data_str = data.decode()

                # Process the incoming message
                if data_str:
                    # Handle multiple messages in one packet
                    messages = data_str.split("\n")
                    for message_str in messages:
                        if not message_str:
                            continue

                        # try: // TODO RESTORE
                        message = json.loads(message_str)
                        # Process the message
                        self.process_message(message, addr)
                        # except json.JSONDecodeError:
                        #     logger.warning(
                        #         f"Invalid JSON received from {addr}: {message_str}"
                        #     )
                        # except Exception as e:
                        #     logger.error(f"Error processing message from {addr}: {e}")
            except socket.error as e:
                # For UDP, we don't know which client caused the error
                # So we only log the error and don't mark any client as disconnected
                if "10054" in str(e):
                    # This is a connection reset error, which is expected in UDP
                    # We'll just log it at a lower level or not at all
                    pass  # Don't log connection reset errors at all
                else:
                    logger.error(f"Socket error: {e}")
                # Add a small delay to avoid high CPU usage on error
                time.sleep(0.1)
            except Exception as e:
                logger.error(f"Error in accept_clients: {e}")
                # Add a small delay to avoid high CPU usage on error
                time.sleep(0.1)

    def find_client_room(self, agent_sciper):
        for room in self.rooms.values():
            for addr in room.clients:
                if addr in self.addr_to_sciper and self.addr_to_sciper[addr] == agent_sciper:
                    return room
        return None

    def process_message(self, message, addr):
        """Process incoming messages from clients"""
        if addr in self.disconnected_clients:
            # Remove the client from the disconnected clients list
            self.disconnected_clients.remove(addr)

        # Check if we need to handle agent initialization
        if self.game_mode == "online":
            if (
                "type" in message
                and message["type"] == "agent_ids"
                and "agent_name" in message
                and "agent_sciper" in message
            and addr not in self.addr_to_name
            ):
                # use handle_name_check and handle_sciper_check to check if the name and sciper are available
                logger.debug(
                    f"Checking name and sciper availability for {message['agent_name']} ({message['agent_sciper']})"
                )
                if self.handle_name_check(message, None) and self.handle_sciper_check(
                    message, None
                ):
                    self.handle_new_client(message, addr)
                else:
                    # ask the client to disconnect
                    self.send_disconnect(addr, "Name or sciper not available or invalid")
                    logger.warning(f"Name or sciper not available or invalid for {addr}")

        # In local_evaluation mode, the only client connecting is the observer, handle it directly
        elif self.game_mode == "local_evaluation":
            self.client_last_activity[addr] = time.time()
            # Assuming the first message in local_evaluation is implicitly a connection request
            # We might need a specific message type later if this assumption is wrong
            if addr not in self.addr_to_sciper:  # Only handle if it's a new client address
                self.handle_new_client(message, addr)

        # Handle ping responses for everyone
        if "type" in message and message["type"] == "pong":
            self.client_last_activity[addr] = time.time()
            # Client has responded to a ping, update the ping responses dictionary
            if addr in self.ping_responses:
                del self.ping_responses[addr]  # Remove from pending responses
            return

        # Handle ping messages from unknown clients (for connection verification)
        if "type" in message and message["type"] == "ping":
            # Send a pong response even to unknown clients for connection verification
            pong_message = {"type": "pong"}
            try:
                self.server_socket.sendto((json.dumps(pong_message) + "\n\n").encode(), addr)
                return
            except Exception as e:
                logger.error(f"Error sending pong to {addr}: {e}")
                return

        agent_sciper = self.addr_to_sciper.get(addr)

        if agent_sciper:
            # Find which room this client belongs to
            client_room = self.find_client_room(agent_sciper)
            if client_room:
                self.handle_client_message(addr, message, client_room)
            else:
                logger.warning(
                    f"Received message from {addr} ({agent_sciper}) but client not in any room. Message: {message}"
                )
        else:
                # This is an unknown client sending a message that's not a common type
                logger.debug(f"Received message from unknown client {addr}: {message}")
                # Send a disconnect request to the client
                self.send_disconnect(addr, "Unknown client")
                logger.info(f"Sent disconnect request to unknown client {addr}")

    def send_disconnect(self, addr, message="Unknown client or invalid message format"):
        """Disconnect a client from the server"""
        # ask the client to disconnect
        disconnect_message = {
            "type": "disconnect",
            "reason": message,
        }
        try:
            self.server_socket.sendto(
                (json.dumps(disconnect_message) + "\n").encode(), addr
            )
            logger.info(f"Sent disconnect request to unknown client {addr}")
        except Exception as e:
            logger.error(f"Error sending disconnect request to {addr}: {e}")

    def handle_high_scores_request(self, addr):
        """Handle a request for high scores"""
        # Sort scores in descending order
        sorted_scores = sorted(
            self.best_scores.items(), key=lambda x: x[1], reverse=True
        )
        top_scores = sorted_scores[:10]  # Get top 10 scores

        # Create response
        response = {
            "type": "high_scores",
            "scores": [
                {"name": player, "score": score} for player, score in top_scores
            ],
        }

        try:
            self.server_socket.sendto((json.dumps(response) + "\n").encode(), addr)
            logger.info(f"Sent high scores to client at {addr}")
        except Exception as e:
            logger.error(f"Error sending high scores: {e}")

    def get_best_scores(self, limit=10):
        """Get the top scores from the scores file"""
        sorted_scores = sorted(
            self.best_scores.items(), key=lambda x: x[1], reverse=True
        )
        return sorted_scores[:limit]

    def handle_name_check(self, message, addr):
        """Handle name check requests"""

        name_to_check = message.get("agent_name", "")
        if addr:
            if not name_to_check or len(name_to_check) == 0:
                # Empty name, considered as not available
                response = {"type": "name_check", "available": False}

                try:
                    self.server_socket.sendto(
                        (json.dumps(response) + "\n").encode(), addr
                    )
                except Exception as e:
                    logger.error(f"Error sending name check response: {e}")
                return False

        # Check if the name exists in any room
        name_available = True
        room = None  # Initialize room to None to avoid reference error
        
        for room_id, current_room in self.rooms.items():
            room = current_room  # Keep a reference to the last room
            for client_addr, client_name in current_room.clients.items():
                if client_name == name_to_check:
                    # Check if the client with this name is in disconnected_clients
                    if client_addr in self.disconnected_clients:
                        # Client is disconnected, name can be reused
                        logger.debug(f"Name '{name_to_check}' found in room {room_id} but client is disconnected, considering it available")
                        continue
                    # Client is connected, name is not available
                    name_available = False
                    logger.debug(f"Name '{name_to_check}' found in room {room_id}")
                    break
            if not name_available:
                break

        # Check if name not in the ai names (only if we have at least one room)
        if room and name_available and name_to_check in room.AI_NAMES:
            name_available = False

        # Check if name starts with "Bot " (invalid)
        if name_available and name_to_check.startswith("Bot "):
            name_available = False
            logger.debug(f"Name '{name_to_check}' starts with 'Bot ', not available")

        if addr:
            # Prepare the response with best score if available
            response = {"type": "name_check", "available": name_available}

            try:
                self.server_socket.sendto((json.dumps(response) + "\n").encode(), addr)
            except Exception as e:
                logger.error(f"Error sending name check response: {e}")

        return name_available

    def handle_sciper_check(self, message, addr):
        """Handle sciper check requests"""
        # Update client activity timestamp
        # self.client_last_activity[addr] = time.time()
        logger.debug(f"Checking sciper availability for {message['agent_sciper']}")

        sciper_to_check = message.get("agent_sciper", "")

        # Check if the sciper is empty or not an int
        if (
            not sciper_to_check
            or len(sciper_to_check) != 6
            or not sciper_to_check.isdigit()
        ):
            if addr:
                # Empty sciper, considered as not available
                response = {"type": "sciper_check", "available": False}
                try:
                    self.server_socket.sendto(
                        (json.dumps(response) + "\n").encode(), addr
                    )
                except Exception as e:
                    logger.error(f"Error sending sciper check response: {e}")
                return False
            else:
                return False

        # Check if the sciper exists in our mapping
        sciper_available = sciper_to_check not in self.sciper_to_addr
        
        # If sciper is not available, check if the associated address is in disconnected_clients
        if not sciper_available and sciper_to_check in self.sciper_to_addr:
            old_addr = self.sciper_to_addr[sciper_to_check]
            if old_addr in self.disconnected_clients:
                # If the address is in disconnected_clients, consider the sciper as available
                sciper_available = True
                logger.info(f"Sciper {sciper_to_check} found but associated address {old_addr} is disconnected, considering it available")

        if addr:
            # Prepare the response with best score if available
            response = {"type": "sciper_check", "available": sciper_available}

            # Include best score if the player has played before
            if sciper_to_check in self.best_scores:
                response["best_score"] = self.best_scores[sciper_to_check]
                logger.info(
                    f"Player with sciper '{sciper_to_check}' has a best score of {self.best_scores[sciper_to_check]}"
                )

            try:
                self.server_socket.sendto((json.dumps(response) + "\n").encode(), addr)
                logger.info(
                    f"Sciper check for '{sciper_to_check}': {'available' if sciper_available else 'not available'}"
                )
            except Exception as e:
                logger.error(f"Error sending sciper check response: {e}")

        return sciper_available

    def handle_new_client(self, message, addr):
        """Handle new client connection"""

        agent_name = message.get("agent_name", "")
        agent_sciper = message.get("agent_sciper", "")

        if self.game_mode == "local_evaluation":
            logger.info(f"New client connected in local_evaluation mode: {addr}")
            self.client_last_activity[addr] = time.time()
<<<<<<< HEAD

            # generate a random name and sciper
            agent_name = f"Observer_{random.randint(1000, 9999)}"
            agent_sciper = str(random.randint(100000, 999999))

        elif self.game_mode == "online":
            if not agent_name:
                logger.warning("No agent name provided")
                return

            if not agent_sciper:
                logger.warning("No agent sciper provided")
                return
            
            logger.info(f"\nNew client {agent_name} (sciper: {agent_sciper}) connecting from {addr}")

            # Initialize client activity tracking
            self.client_last_activity[addr] = time.time()

=======

            # generate a random name and sciper
            agent_name = f"Observer_{random.randint(1000, 9999)}"
            agent_sciper = str(random.randint(100000, 999999))

        elif self.game_mode == "online":
            if not agent_name:
                logger.warning("No agent name provided")
                return

            if not agent_sciper:
                logger.warning("No agent sciper provided")
                return
            
            logger.info(f"\nNew client {agent_name} (sciper: {agent_sciper}) connecting from {addr}")

            # Initialize client activity tracking
            self.client_last_activity[addr] = time.time()

>>>>>>> d0f9e84f
            # Log new client connection
            logger.info(
                f"New client {agent_name} (sciper: {agent_sciper}) connecting from {addr}"
            )

        # Check if this sciper was previously connected and clean up any old references
        if agent_sciper in self.sciper_to_addr:
            old_addr = self.sciper_to_addr[agent_sciper]
            if old_addr != addr:  # Only if it's a different address
                logger.info(f"Cleaning up previous connection for sciper {agent_sciper} at {old_addr}")
                # Remove from disconnected_clients if present
                if old_addr in self.disconnected_clients:
                    self.disconnected_clients.remove(old_addr)
                # Clean up other mappings
                if old_addr in self.addr_to_name:
                    del self.addr_to_name[old_addr]
                if old_addr in self.addr_to_sciper:
                    del self.addr_to_sciper[old_addr]
                if old_addr in self.client_last_activity:
                    del self.client_last_activity[old_addr]
                if old_addr in self.ping_responses:
                    del self.ping_responses[old_addr]

        # Associate address with name and sciper
        self.addr_to_name[addr] = agent_name
        self.addr_to_sciper[addr] = agent_sciper
        self.sciper_to_addr[agent_sciper] = addr

        # Remove from disconnected_clients if present (just in case)
        if addr in self.disconnected_clients:
            self.disconnected_clients.remove(addr)

        # Assign to a room
        selected_room = self.get_available_room(self.nb_clients_per_room)
        selected_room.clients[addr] = agent_name

        # Mark the room as having at least one human player
        selected_room.has_clients = True

        # Record the time the first client joined this room
        if selected_room.first_client_join_time is None:
            selected_room.first_client_join_time = time.time()

        logger.info(
            f"Agent {agent_name} (sciper: {agent_sciper}) joined room {selected_room.id}"
        )

        # Send join success response immediately
        response = {
            "type": "join_success",
            "data": {
                "room_id": selected_room.id,
                "current_players": len(selected_room.clients),
                "max_players": selected_room.nb_clients_max,
            },
        }
        self.server_socket.sendto((json.dumps(response) + "\n").encode(), addr)

        if self.game_mode == "online":
            # Send initial game state immediately
            game_status = {
                "type": "waiting_room",
                "data": {
                    "room_id": selected_room.id,
                    "players": list(selected_room.clients.values()),
                    "nb_players": selected_room.nb_clients_max,
                    "game_started": selected_room.game_thread is not None,
                    "waiting_time": int(
                        max(
                            0,
<<<<<<< HEAD
                            self.config.wait_time_before_bots_seconds
=======
                            WAITING_TIME_BEFORE_BOTS
>>>>>>> d0f9e84f
                            - (time.time() - selected_room.room_creation_time),
                        )
                    )
                    if selected_room.has_clients
                    else 0,
                },
            }
            self.server_socket.sendto((json.dumps(game_status) + "\n").encode(), addr)

        # If room is now full, start the game automatically
        # if selected_room.is_full():
            # if not room.game_thread or not room.game_thread.is_alive():
            #     if (
            #         room.get_player_count() >= self.nb_clients
            #     ):
            #         logger.info(
            #             f"Starting game as number of players: {room.get_player_count()} and number of players: {self.nb_clients}"
            #         )
            #         room.start_game()
                    # logger.info(f"Game started by {agent_name}")
            #     else:
            #         return
            # selected_room.complete_with_bots()
            # selected_room.start_game()

    def handle_client_message(self, addr, message, room):
        """Handles messages received from the client"""
        try:
            # Update client activity timestamp

            agent_name = room.clients.get(addr)
            if message.get("action") == "check_name":
                self.handle_name_check(message, addr)
                return

            if message.get("action") == "check_sciper":
                self.handle_sciper_check(message, addr)
                return

            self.client_last_activity[addr] = time.time()

            if message.get("action") == "respawn":
                # Check if the game is over
                if room.game_over:
                    logger.info(
                        f"Ignoring respawn request from {agent_name} as the game is over"
                    )
                    response = {"type": "respawn_failed", "message": "Game is over"}
                    self.server_socket.sendto(
                        (json.dumps(response) + "\n").encode(), addr
                    )
                    return

                cooldown = room.game.get_train_cooldown(agent_name)

                if cooldown > 0:
                    # Inform the client of the remaining cooldown
                    response = {"type": "death", "remaining": cooldown}
                    self.server_socket.sendto(
                        (json.dumps(response) + "\n").encode(), addr
                    )
                    return

                # Add the train to the game
                if room.game.add_train(agent_name):
                    response = {"type": "spawn_success", "agent_name": agent_name}
                    self.server_socket.sendto(
                        (json.dumps(response) + "\n").encode(), addr
                    )
                else:
                    logger.warning(f"Failed to spawn train {agent_name}")
                    # Inform the client of the failure
                    response = {
                        "type": "respawn_failed",
                        "message": "Failed to spawn train",
                    }
                    self.server_socket.sendto(
                        (json.dumps(response) + "\n").encode(), addr
                    )

            elif message.get("action") == "direction":
                if agent_name in room.game.trains and room.game.is_train_alive(
                    agent_name
                ):
                    room.game.trains[agent_name].change_direction(message["direction"])
                # else:
                #     logger.warning(f"Failed to change direction for train {agent_name}")

            elif message.get("action") == "drop_wagon":
                if agent_name in room.game.trains and room.game.is_train_alive(
                    agent_name
                ):
                    last_wagon_position = room.game.trains[agent_name].drop_wagon()
                    if last_wagon_position:
                        # Create a new passenger at the position of the dropped wagon
                        new_passenger = Passenger(room.game)
                        new_passenger.position = last_wagon_position
                        new_passenger.value = 1
                        room.game.passengers.append(new_passenger)
                        room.game._dirty["passengers"] = True

                        # Send a confirmation to the client
                        response = {
                            "type": "drop_wagon_success",
                            "agent_name": agent_name,
                            "position": last_wagon_position,
                        }
                        self.server_socket.sendto(
                            (json.dumps(response) + "\n").encode(), addr
                        )
                    else:
                        response = {
                            "type": "drop_wagon_failed",
                            "message": "Failed to drop wagon",
                        }
                        self.server_socket.sendto(
                            (json.dumps(response) + "\n").encode(), addr
                        )
            
            # For high scores request
            if "type" in message and message["type"] == "high_scores":
                self.handle_high_scores_request(addr)
                return

        except Exception as e:
            logger.error(f"Error handling client message: {e}")

    def send_cooldown_notification(self, agent_name, cooldown):
        """Send a cooldown notification to a specific client"""
        for room in self.rooms.values():
            for addr, name in room.clients.items():
                if name == agent_name:
                    try:
                        # Skip AI clients - they don't need network messages
                        if (
                            isinstance(addr, tuple)
                            and len(addr) == 2
                            and addr[0] == "AI"
                        ):
                            return

                        response = {"type": "death", "remaining": cooldown}
                        self.server_socket.sendto(
                            (json.dumps(response) + "\n").encode(), addr
                        )
                        return
                    except Exception as e:
                        logger.error(
                            f"Error sending cooldown notification to {agent_name}: {e}"
                        )
                        return

    def ping_clients(self):
        """Thread that sends ping messages to all clients and checks for timeouts"""
        while self.running:
            try:
                current_time = time.time()

                # PART 1: Check all clients for timeouts
                for addr, last_activity in list(self.client_last_activity.items()):
                    # Skip clients that are already marked as disconnected
                    if addr in self.disconnected_clients:
                        continue

                    # Check if client has timed out
                    if current_time - last_activity > self.config.client_timeout_seconds:
                        # Client has timed out, handle disconnection
                        self.handle_client_disconnection(addr, "timeout")

                # PART 2: Send pings to clients in rooms
                clients_to_ping = set()
                for room in self.rooms.values():
                    for addr in room.clients.keys():
                        clients_to_ping.add(addr)

                # Send pings to all active clients in rooms
                for addr in clients_to_ping:
                    # Skip clients that are already marked as disconnected
                    if addr in self.disconnected_clients:
                        continue

                    # Skip AI clients - they don't need network messages
                    if isinstance(addr, tuple) and len(addr) == 2 and addr[0] == "AI":
                        continue

                    # Send a ping message to the client
                    ping_message = {"type": "ping"}
                    try:
                        self.server_socket.sendto(
                            (json.dumps(ping_message) + "\n").encode(), addr
                        )
                        # Add the client to the ping responses dictionary with the current time
                        self.ping_responses[addr] = current_time
                    except Exception as e:
                        logger.debug(f"Error sending ping to client {addr}: {e}")

                # Wait for responses (half the ping interval)
                time.sleep(self.ping_interval / 2)

                # PART 3: Check for clients that haven't responded to pings
                for addr, ping_time in list(self.ping_responses.items()):
                    # If the ping was sent more than ping_interval ago and no response was received
                    if current_time - ping_time > self.ping_interval:
                        # Skip clients that are already marked as disconnected
                        if addr in self.disconnected_clients:
                            del self.ping_responses[addr]
                            continue

                        # Client hasn't responded to ping, mark as disconnected
                        self.handle_client_disconnection(addr, "ping timeout")

                # Sleep for the remaining time of the ping interval
                time.sleep(self.ping_interval / 2)
            except Exception as e:
                logger.error(f"Error in ping_clients: {e}")
                # Sleep on error to avoid high CPU usage
                time.sleep(self.ping_interval)

    def handle_client_disconnection(self, addr, reason="unknown"):
        """Handle client disconnection - centralized method to avoid code duplication"""
        # Check if client is already marked as disconnected
        if addr in self.disconnected_clients:
            # Already disconnected, no need to process again
            return

        # Mark client as disconnected
        self.disconnected_clients.add(addr)

        agent_name = self.addr_to_name.get(addr, "Unknown client")

        # Only log at INFO level if this is a known client
        if agent_name != "Unknown client":
            logger.info(f"Client {agent_name} disconnected due to {reason}: {addr}")

            # Find the room this client is in and create an AI to control their train
            for room in self.rooms.values():
                if addr in room.clients:
                    # Store the name before removing the client
                    original_train_name = room.clients[addr]
                    logger.info(f"Removing {original_train_name} from room {room.id}")

                    # Remove the client from the room's client list first
                    del room.clients[addr]

                    # Now, check if any human clients remain
                    human_clients_count = 0
                    for client_addr_check in room.clients.keys():
                        # Count only human clients (not AI clients)
                        if not (
                            isinstance(client_addr_check, tuple)
                            and len(client_addr_check) == 2
                            and client_addr_check[0] == "AI"
                        ):
                            human_clients_count += 1

                    if human_clients_count == 0:
                        # Last human left, close the room. No need to create AI.
                        logger.info(
                            f"Last human client {original_train_name} left room {room.id}, closing room"
                        )
                        # remove_room handles setting flags, stopping threads, and cleanup
                        self.remove_room(room.id)
                    else:
                        # Other human players remain. Create an AI for the disconnecting player's train if it exists.
                        if original_train_name in room.game.trains:
                            logger.info(
                                f"Creating AI client for train {original_train_name}"
                            )
                            room.create_ai_for_train(original_train_name)
                        # else: Train might not exist or is already AI, log if necessary for debug

                    break  # Exit the room loop as we found and processed the client

        else:
            # Log at debug level for unknown clients to reduce spam
            logger.debug(f"Unknown client disconnected due to {reason}: {addr}")

        # Common cleanup for the disconnected client's address info - moved outside the room loop
        # to ensure it happens even if client is not found in a room
        if addr in self.addr_to_name:
            del self.addr_to_name[addr]
            
        # Clean up sciper information
        if addr in self.addr_to_sciper:
            sciper = self.addr_to_sciper[addr]
            if sciper in self.sciper_to_addr:
                del self.sciper_to_addr[sciper]
            del self.addr_to_sciper[addr]
            
        if addr in self.client_last_activity:
            del self.client_last_activity[addr]
            
        if addr in self.ping_responses:
            del self.ping_responses[addr]

    def remove_room(self, room_id):
        """Remove a room from the server"""
        if room_id in self.rooms:
            logger.info(f"Removing room {room_id}")
            room = self.rooms[room_id]

            # 1. Signal the game to stop (if it exists and is running)
            if room.game and room.game.running:
                logger.debug(f"Signaling game in room {room_id} to stop.")
                room.game.running = False

            # 2. Signal the room's threads to stop
            if room.running:
                logger.debug(f"Signaling room {room_id} threads to stop.")
                room.running = False

            # 3. Wait for the game thread to finish if it's running
            if room.game_thread and room.game_thread.is_alive():
                logger.info(
                    f"Waiting for game thread in room {room_id} to terminate before removal"
                )
                room.game_thread.join(timeout=2.0)  # Wait a bit
                if room.game_thread.is_alive():
                    logger.warning(
                        f"Game thread for room {room_id} did not terminate gracefully."
                    )

            # 4. Stop and clean up AI clients associated with this room
            ai_to_remove = []
            # Use list() to avoid modification during iteration if necessary, although it might not be strictly needed here
            for ai_name, ai_client in list(self.rooms[room_id].ai_clients.items()):
                # Check if ai_client.room exists before accessing id
                if ai_client.room and ai_client.room.id == room_id:
                    logger.debug(f"Stopping AI client {ai_name} in room {room_id}")
                    ai_client.stop()
                    ai_to_remove.append(ai_name)

            for ai_name in ai_to_remove:
                if ai_name in self.rooms[room_id].ai_clients:
                    del self.rooms[room_id].ai_clients[ai_name]
                if ai_name in self.rooms[room_id].used_ai_names:
                    # Use discard to avoid KeyError if name somehow already removed
                    self.rooms[room_id].used_ai_names.discard(ai_name)

            # 5. Now remove the room itself
            del self.rooms[room_id]
            logger.info(f"Room {room_id} removed successfully")
        else:
            logger.warning(f"Attempted to remove non-existent room {room_id}")

    def run(self):
        """Main game loop"""

        def signal_handler(sig, frame):
            # Only set the running flag to false. Cleanup happens after the main loop.
            logger.info("Shutdown signal received. Initiating graceful shutdown...")
            self.running = False
            # Removed direct cleanup and sys.exit from here

        # Register signal handler for graceful shutdown
        signal.signal(signal.SIGINT, signal_handler)
        signal.signal(signal.SIGTERM, signal_handler)

        logger.info("Server running. Press Ctrl+C to stop.")

        while self.running:
            # Main loop waits for running flag to become false
            try:
                # Use a timeout to allow checking self.running more frequently
                # and prevent blocking indefinitely if no other activity occurs.
                time.sleep(0.5)
            except InterruptedError:
                # Catch potential interruption if sleep is interrupted by signal
                continue  # Check self.running again

        # --- Shutdown sequence starts here, after the loop ---
        logger.info("Shutting down server...")

        # 1. Disconnect clients (must happen before closing the socket)
        client_addresses = list(self.addr_to_name.keys())  # Copy keys
        if client_addresses:
            logger.info(f"Disconnecting {len(client_addresses)} clients...")
            for addr in client_addresses:
                # Add try-except around send_disconnect in case socket is already bad
                try:
                    self.send_disconnect(addr, "Server shutting down")
                    # Optional small delay to increase chance of message delivery
                    time.sleep(0.01)
                except Exception as e:
                    logger.error(f"Error sending disconnect to {addr}: {e}")
        else:
            logger.info("No clients connected to disconnect.")

        threads_to_join = []
        if hasattr(self, "threads"):  # Check if attribute exists
            threads_to_join.extend(self.threads)
        if (
            hasattr(self, "ping_thread") and self.ping_thread is not None
        ):  # Check ping_thread exists and is not None
            threads_to_join.append(self.ping_thread)
        # Add other relevant threads if they exist and need joining, e.g., accept_clients thread if stored.

        active_threads = [
            t for t in threads_to_join if t and t.is_alive()
        ]  # Check for None threads too

        if active_threads:
            logger.info(f"Waiting for {len(active_threads)} threads to finish...")
            for thread in active_threads:
                try:
                    thread.join(timeout=1.0)  # Use timeout
                    if thread.is_alive():
                        logger.warning(
                            f"Thread {thread.name} did not finish within timeout."
                        )
                except Exception as e:
                    logger.error(f"Error joining thread {thread.name}: {e}")
        else:
            logger.info("No active threads found to join.")

        logger.info("Server shutdown complete")
<<<<<<< HEAD
        # No sys.exit(0) here, allow the function to return naturally
=======
        # No sys.exit(0) here, allow the function to return naturally


if __name__ == "__main__":
    server = Server()
    # Main server loop
    server.run()
>>>>>>> d0f9e84f
<|MERGE_RESOLUTION|>--- conflicted
+++ resolved
@@ -8,7 +8,6 @@
 import signal
 import random
 
-<<<<<<< HEAD
 from common.config import Config
 from server.high_score import HighScore
 from server.passenger import Passenger
@@ -17,108 +16,6 @@
 
 from passenger import Passenger
 from room import Room
-=======
-from passenger import Passenger
-from room import Room, load_best_scores
-
-
-# Colors
-WHITE = (255, 255, 255)
-BLACK = (0, 0, 0)
-RED = (255, 0, 0)
-BLUE = (0, 0, 255)
-
-# Directions
-UP = (0, -1)
-DOWN = (0, 1)
-LEFT = (-1, 0)
-RIGHT = (1, 0)
-
-# Default host
-HOST: str = os.getenv("HOST", "0.0.0.0")
-PORT: int = int(os.getenv("PORT", 5555))
-DEFAULT_NB_PLAYERS_PER_ROOM: int = int(os.getenv("NB_PLAYERS_PER_ROOM", "2"))
-ALLOW_MULTIPLE_CONNECTIONS: bool = bool(os.getenv("ALLOW_MULTIPLE_CONNECTIONS", "True"))
-
-CONFIG_PATH = "config.json"
-try:
-    with open(CONFIG_PATH, "r") as f:
-        config = json.load(f)
-except FileNotFoundError:
-    logging.error(f"ERROR: Configuration file {CONFIG_PATH} not found. Exiting.")
-    sys.exit(1)
-except json.JSONDecodeError:
-    logging.error(f"ERROR: Error decoding JSON from {CONFIG_PATH}. Exiting.")
-    sys.exit(1)
-
-GAME_MODE = config.get("game_mode", "online")  # Default to online
-DEFAULT_PORT = config.get("default_port", 5555)
-ONLINE_AGENT_CONFIG = config.get("online_agent", {})
-LOCAL_AGENTS_CONFIG = config.get("local_agents", [])
-DEFAULT_NB_PLAYERS_PER_ROOM = config.get("default_nb_players_per_room", 2)
-ALLOW_MULTIPLE_CONNECTIONS = config.get("allow_multiple_connections", True)
-WAITING_TIME_BEFORE_BOTS = config.get("waiting_time_before_bots", 20)
-
-# Default host determination based on game mode
-if GAME_MODE == "local_evaluation":
-    HOST: str = "localhost"
-    DEFAULT_NB_PLAYERS_PER_ROOM = 1
-    logging.info(
-        f"Game mode: local_evaluation. Host: {HOST}, Room Size: {DEFAULT_NB_PLAYERS_PER_ROOM}"
-    )
-else:  # online mode
-    HOST: str = "0.0.0.0"
-    logging.info(
-        f"Game mode: online. Host: {HOST}, Default Room Size: {DEFAULT_NB_PLAYERS_PER_ROOM}"
-    )
-
-PORT: int = int(os.getenv("PORT", DEFAULT_PORT))
-
-
-# Client timeout in seconds (how long to wait before considering a client disconnected)
-CLIENT_TIMEOUT = 2.0
-
-# --- Command Line Argument Overrides (Optional) ---
-# Check if an IP address has been supplied in argument
-if len(sys.argv) > 1:
-    HOST = sys.argv[1]
-    logging.warning(f"Overriding host with command line argument: {HOST}")
-
-# Check if port is provided as second argument
-if len(sys.argv) > 2:
-    try:
-        PORT = int(sys.argv[2])
-        logging.warning(f"Overriding port with command line argument: {PORT}")
-    except ValueError:
-        logging.error(
-            f"Invalid port value from command line: {sys.argv[2]}. Using default: {PORT}"
-        )
-
-# Check if max players per room is provided as third argument (Only relevant for online mode)
-if GAME_MODE == "online" and len(sys.argv) > 3:
-    try:
-        DEFAULT_NB_PLAYERS_PER_ROOM = int(sys.argv[3])
-        logging.warning(
-            f"Overriding default players per room with command line argument: {DEFAULT_NB_PLAYERS_PER_ROOM}"
-        )
-    except ValueError:
-        logging.error(
-            f"Invalid number of players value from command line: {sys.argv[3]}. Using default: {DEFAULT_NB_PLAYERS_PER_ROOM}"
-        )
-
-if len(sys.argv) > 4:
-    try:
-        ALLOW_MULTIPLE_CONNECTIONS = bool(int(sys.argv[4]))
-        logging.warning(
-            f"Overriding multiple connections with command line argument: {ALLOW_MULTIPLE_CONNECTIONS}"
-        )
-    except ValueError:
-        logging.error(
-            f"Invalid multiple connections value from command line: {sys.argv[4]}. Using default: {ALLOW_MULTIPLE_CONNECTIONS}"
-        )
->>>>>>> d0f9e84f
-
-# -------------------------------------------------
 
 
 def setup_server_logger():
@@ -165,15 +62,9 @@
 
 
 class Server:
-<<<<<<< HEAD
     def __init__(self, config: Config):
         self.config = config.server
         logger.debug(f"Initializing server in {self.config.game_mode} mode.")
-=======
-    def __init__(self):
-        self.game_mode = GAME_MODE
-        logger.debug(f"Initializing server in {self.game_mode} mode.")
->>>>>>> d0f9e84f
         self.rooms = {}  # {room_id: Room}
         self.lock = threading.Lock()
 
@@ -183,8 +74,10 @@
 
         if self.config.game_mode == "local_evaluation":
             host = "local_host"
+            self.nb_clients_per_room = 1
         elif self.config.game_mode == "online":
             host = self.config.host
+            self.nb_clients_per_room = self.config.players_per_room
         else:
             raise ValueError(f"Invalid game mode: {self.config.game_mode}")
 
@@ -201,15 +94,7 @@
             raise
 
         self.running = True
-<<<<<<< HEAD
-
-        # TODO(alok): delete self.nb_players and use self.config.players_per_room instead
-        self.nb_clients = self.config.players_per_room if self.config.game_mode == "online" else 1
-=======
-        self.nb_clients_per_room = (
-            DEFAULT_NB_PLAYERS_PER_ROOM if self.game_mode == "online" else 1
-        )
->>>>>>> d0f9e84f
+        
         self.addr_to_name = {}  # Maps client addresses to agent names
         self.addr_to_sciper = {}  # Maps client addresses to scipers
         self.sciper_to_addr = {}  # Maps scipers to client addresses
@@ -236,7 +121,6 @@
         accept_thread.start()
         logger.info(f"Server started on {self.config.host}:{self.config.port}")
 
-<<<<<<< HEAD
     def create_room(self, nb_clients, running):
         """
         Create a new room with specified number of clients
@@ -255,26 +139,6 @@
         new_room = Room(self.config, room_id, nb_clients, running, server=self)
         
         logger.info(f"Created new room {room_id} with {nb_clients} clients")
-=======
-    def create_room(self, running):
-        """Create a new room with specified number of clients"""
-        room_id = str(uuid.uuid4())[:8]
-
-        new_room = Room(
-            room_id,
-            self.nb_clients_per_room,
-            running,
-            self.game_mode,
-            LOCAL_AGENTS_CONFIG,
-            self.send_cooldown_notification,
-            self.get_best_scores,
-            self.addr_to_sciper,
-            self.remove_room,
-            self.server_socket,
-            WAITING_TIME_BEFORE_BOTS,
-        )
-        logger.info(f"Created new room {room_id} with {self.nb_clients_per_room} clients")
->>>>>>> d0f9e84f
         self.rooms[room_id] = new_room
         return new_room
 
@@ -595,7 +459,6 @@
         if self.game_mode == "local_evaluation":
             logger.info(f"New client connected in local_evaluation mode: {addr}")
             self.client_last_activity[addr] = time.time()
-<<<<<<< HEAD
 
             # generate a random name and sciper
             agent_name = f"Observer_{random.randint(1000, 9999)}"
@@ -615,27 +478,6 @@
             # Initialize client activity tracking
             self.client_last_activity[addr] = time.time()
 
-=======
-
-            # generate a random name and sciper
-            agent_name = f"Observer_{random.randint(1000, 9999)}"
-            agent_sciper = str(random.randint(100000, 999999))
-
-        elif self.game_mode == "online":
-            if not agent_name:
-                logger.warning("No agent name provided")
-                return
-
-            if not agent_sciper:
-                logger.warning("No agent sciper provided")
-                return
-            
-            logger.info(f"\nNew client {agent_name} (sciper: {agent_sciper}) connecting from {addr}")
-
-            # Initialize client activity tracking
-            self.client_last_activity[addr] = time.time()
-
->>>>>>> d0f9e84f
             # Log new client connection
             logger.info(
                 f"New client {agent_name} (sciper: {agent_sciper}) connecting from {addr}"
@@ -706,11 +548,7 @@
                     "waiting_time": int(
                         max(
                             0,
-<<<<<<< HEAD
                             self.config.wait_time_before_bots_seconds
-=======
-                            WAITING_TIME_BEFORE_BOTS
->>>>>>> d0f9e84f
                             - (time.time() - selected_room.room_creation_time),
                         )
                     )
@@ -1127,14 +965,4 @@
             logger.info("No active threads found to join.")
 
         logger.info("Server shutdown complete")
-<<<<<<< HEAD
-        # No sys.exit(0) here, allow the function to return naturally
-=======
-        # No sys.exit(0) here, allow the function to return naturally
-
-
-if __name__ == "__main__":
-    server = Server()
-    # Main server loop
-    server.run()
->>>>>>> d0f9e84f
+        # No sys.exit(0) here, allow the function to return naturally