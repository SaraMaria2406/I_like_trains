import pygame
import logging
import time
import threading
import sys
import importlib
import random

from client.network import NetworkManager
from client.renderer import Renderer
from client.event_handler import EventHandler
from client.game_state import GameState

from common.config import Config
from common.client_config import GameMode


# Configure logging
logging.basicConfig(
    level=logging.INFO,
    format="%(asctime)s - %(name)s - %(levelname)s - %(message)s",
    handlers=[logging.StreamHandler()],
)
logger = logging.getLogger("client")


class Client:
    """Main client class"""

    def __init__(self, config: Config):
        """Initialize the client"""
        self.config = config.client
        self.game_mode = self.config.game_mode

        # If we launch an observer, we want the host to be local_host, otherwise
        if self.game_mode == GameMode.OBSERVER:
            host = "localhost"
        else:
            host = self.config.host

        # Initialize state variables
        self.running = True
        self.is_dead = False
        self.waiting_for_respawn = False
        self.death_time = 0
        self.respawn_cooldown = 0
        self.last_spawn_request_time = 0
        self.is_initialized = False
        self.in_waiting_room = True
        self.lock = threading.Lock()

        # Game over variables
        self.game_over = False
        self.game_over_data = None
        self.best_scores = {}
        self.final_scores = []

        # Name verification variables
        self.name_check_received = False
        self.name_check_result = False

        # Sciper verification variables
        self.sciper_check_received = False
        self.sciper_check_result = False

        # Game data
        self.trains = {}
        self.passengers = []
        self.delivery_zone = {}

        # TODO(alok): delete self.cell_size, use self.config.cell_size everywhere
        self.cell_size = 0
        self.game_width = 200  # Initial game area width
        self.game_height = 200  # Initial game area height

        # Space between game area and leaderboard
        self.game_screen_padding = 20
        self.leaderboard_width = self.config.leaderboard_width
        self.leaderboard_height = 2 * self.game_screen_padding + self.game_height

        self.leaderboard_data = []
        self.waiting_room_data = None

        self.screen_width = 380
        self.screen_height = 240 

        self.nb_players = 0

        # Window creation flags and parameters
        self.window_needs_update = False
        self.window_update_params = {
            "width": self.screen_width,
            "height": self.screen_height,
        }

        # Initialize pygame but don't create window yet
        pygame.init()
        self.screen = pygame.display.set_mode(
            (self.screen_width, self.screen_height), pygame.RESIZABLE
        )
        pygame.display.set_caption("I Like Trains")
        self.is_initialized = True

        # Initialize components
        self.network = NetworkManager(self, host, self.config.port)
        self.renderer = Renderer(self)

        self.event_handler = EventHandler(self, self.game_mode)
        self.game_state = GameState(self, self.game_mode)

        # Initialize agent based on game mode
        self.agent = None

        # Set nickname based on game mode
        self.nickname = ""
        if self.game_mode == GameMode.MANUAL:
            self.nickname = self.config.manual.nickname
            self.sciper = self.config.sciper
        elif self.game_mode == GameMode.AGENT:
            self.nickname = self.config.agent.nickname
            self.sciper = self.config.sciper

        if self.config.add_suffix_to_nickname:
            # Add random suffix
            self.nickname += f"_{random.randint(0, 999999)}"

        if self.game_mode != GameMode.OBSERVER:
            logger.debug("Initializing agent")
            agent_info = self.config.agent
            if agent_info and hasattr(agent_info, "agent_file_name"):
                logger.info(f"Loading agent: {agent_info.agent_file_name}")
                agent_file_name = agent_info.agent_file_name
                if agent_file_name.endswith(".py"):
                    # Remove .py extension
                    agent_file_name = agent_file_name[:-3]

                # Construct the module path correctly
                module_path = f"common.agents.{agent_file_name}"
                logger.info(f"Importing module: {module_path}")

                # Add parent directory to Python path to allow importing agents package
                module = importlib.import_module(module_path)
                self.agent = module.Agent(self.nickname, self.network)

        self.ping_response_received = False
        self.server_disconnected = False

    def update_game_window_size(self, width=None, height=None):
        """Schedule window size update to be done in main thread"""
        with self.lock:
            if (width is not None):
                self.window_update_params["width"] = width
                self.window_needs_update = True
            if (height is not None):
                self.window_update_params["height"] = height
                self.window_needs_update = True

    def handle_window_updates(self):
        """Process any pending window updates in the main thread"""
        with self.lock:
            if self.window_needs_update:
                width = self.window_update_params["width"]
                height = self.window_update_params["height"]

                self.screen = pygame.display.set_mode((width, height), pygame.RESIZABLE)
                pygame.display.set_caption(f"I Like Trains - {self.game_mode.value}")

                self.window_needs_update = False

    def run(self):
        """Main client loop"""
        logger.info("Starting client loop")
        # Connect to server with timeout
        connection_timeout = 5  # 5 seconds timeout
        connection_start_time = time.time()

        connection_successful = False
        while time.time() - connection_start_time < connection_timeout:
            try:
                if self.network.connect():
                    # Verify connection by attempting to receive data
                    if self.network.verify_connection():
                        logger.info("Connected to server successfully")
                        connection_successful = True
                        break
                    else:
                        logger.warning(
                            "Connection reported success but failed verification"
                        )
                time.sleep(0.5)  # Small delay between connection attempts
            except Exception as e:
                logger.error(f"Connection attempt failed: {e}")
                time.sleep(0.5)

        if not connection_successful:
            logger.error(
                f"Failed to connect to server after {connection_timeout} seconds timeout"
            )
            # Show error message to user
            if self.screen:
                font = pygame.font.Font(None, 26)
                text = font.render(
                    "Connection to server failed. Check port and server status.",
                    True,
                    (255, 0, 0),
                )
                self.screen.fill((0, 0, 0))
                self.screen.blit(
                    text,
                    (
                        self.screen_width // 2 - text.get_width() // 2,
                        self.screen_height // 2 - text.get_height() // 2,
                    ),
                )
                pygame.display.flip()
                pygame.time.wait(3000)  # Show error for 3 seconds
            pygame.quit()
            return

        logger.debug(
            f"Sending agent ids: {self.nickname}, {self.sciper}, {self.game_mode.value}"
        )

        if not self.network.send_agent_ids(
            self.nickname, self.sciper, self.game_mode.value
        ):
            logger.error("Failed to send agent ids to server")
            return

        # Main loop
        logger.info(f"Running client loop: {self.running}")
        clock = pygame.time.Clock()
        while self.running:
<<<<<<< HEAD
            self.update()
            clock.tick(self.config.tick_rate)
=======
            # Handle events
            self.event_handler.handle_events()
            # Handle any pending window updates in the main thread
            self.handle_window_updates()

            # Add automatic respawn logic
            if (
                not self.config.manual_spawn
                and self.is_dead
                and self.waiting_for_respawn
                and not self.game_over
            ):
                elapsed = time.time() - self.death_time
                current_time = time.time()
                # Only send spawn request if cooldown has passed AND at least 1 second since last request
                if elapsed >= self.respawn_cooldown and current_time - self.last_spawn_request_time >= 1.0:
                    logger.debug("Sending spawn request.")
                    self.network.send_spawn_request()
                    self.last_spawn_request_time = current_time

            self.renderer.draw_game()

            # Limit FPS
            clock.tick(60)
>>>>>>> 4ce2e254

        # Close connection
        self.network.disconnect()
        pygame.quit()

    def update(self):
        """Update client state"""
        # Handle events
        self.event_handler.handle_events()
        self.handle_window_updates()

        # Add automatic respawn logic
        if (
            not self.config.manual_spawn
            and self.is_dead
            and self.waiting_for_respawn
            and not self.game_over
        ):
            elapsed = time.time() - self.death_time
            if elapsed >= self.respawn_cooldown:
                logger.debug("Sending spawn request.")
                self.network.send_spawn_request()

        self.renderer.draw_game()

    def handle_state_data(self, data):
        """Handle state data received from server"""
        self.game_state.handle_state_data(data)

    def handle_death(self, data):
        """Handle cooldown data received from server"""
        self.game_state.handle_death(data)

    def handle_game_status(self, data):
        """Handle game status received from server"""
        self.game_state.handle_game_status(data)

    def handle_leaderboard_data(self, data):
        """Handle leaderboard data received from server"""
        self.game_state.handle_leaderboard_data(data)

    def handle_waiting_room_data(self, data):
        """Handle waiting room data received from server"""
        self.game_state.handle_waiting_room_data(data)

    def handle_game_over(self, data):
        """Handle game over data received from server"""
        self.game_state.handle_game_over(data)

    def handle_initial_state(self, data):
        """Handle initial state message from server"""
        logger.info("Received initial state from server")

        # Store game lifetime and start time
        self.game_life_time = data.get(
            "game_life_time", 60
        )  # Default to 60 seconds if not provided
        self.game_start_time = time.time()  # Use client's time for consistency

        logger.info(f"Game lifetime set to {self.game_life_time} seconds")

    def get_remaining_time(self):
        """Calculate remaining game time in seconds"""
        if not hasattr(self, "game_life_time") or not hasattr(self, "game_start_time"):
            return None

        elapsed = time.time() - self.game_start_time
        remaining = max(0, self.game_life_time - elapsed)

        return remaining

    def handle_server_disconnection(self):
        """Handle server disconnection gracefully"""
        logger.warning("Server disconnected, shutting down client...")
        self.server_disconnected = True
        self.running = False

        # Afficher un message à l'utilisateur si pygame est initialisé
        if hasattr(self, "renderer") and self.renderer and pygame.display.get_init():
            font = pygame.font.SysFont("Arial", 24)
            text = font.render(
                "Server disconnected. Press any key to exit.", True, (255, 0, 0)
            )
            text_rect = text.get_rect(
                center=(
                    self.config.screen_width // 2,
                    self.config.screen_height // 2,
                )
            )
            self.renderer.screen.fill((0, 0, 0))
            self.renderer.screen.blit(text, text_rect)
            pygame.display.flip()

            # Attendre que l'utilisateur appuie sur une touche
            waiting = True
            while waiting:
                for event in pygame.event.get():
                    if event.type == pygame.QUIT or event.type == pygame.KEYDOWN:
                        waiting = False
                time.sleep(0.1)

        # Fermer proprement
        self.cleanup()

    def cleanup(self):
        """Clean up resources before exiting"""
        logger.info("Cleaning up resources...")

        # Fermer la connexion réseau
        if hasattr(self, "network") and self.network:
            self.network.disconnect()

        # Quitter pygame
        if pygame.display.get_init():
            pygame.quit()

        # Quitter le programme
        if self.server_disconnected:
            logger.info("Exiting due to server disconnection")
            sys.exit(0)<|MERGE_RESOLUTION|>--- conflicted
+++ resolved
@@ -231,35 +231,8 @@
         logger.info(f"Running client loop: {self.running}")
         clock = pygame.time.Clock()
         while self.running:
-<<<<<<< HEAD
             self.update()
             clock.tick(self.config.tick_rate)
-=======
-            # Handle events
-            self.event_handler.handle_events()
-            # Handle any pending window updates in the main thread
-            self.handle_window_updates()
-
-            # Add automatic respawn logic
-            if (
-                not self.config.manual_spawn
-                and self.is_dead
-                and self.waiting_for_respawn
-                and not self.game_over
-            ):
-                elapsed = time.time() - self.death_time
-                current_time = time.time()
-                # Only send spawn request if cooldown has passed AND at least 1 second since last request
-                if elapsed >= self.respawn_cooldown and current_time - self.last_spawn_request_time >= 1.0:
-                    logger.debug("Sending spawn request.")
-                    self.network.send_spawn_request()
-                    self.last_spawn_request_time = current_time
-
-            self.renderer.draw_game()
-
-            # Limit FPS
-            clock.tick(60)
->>>>>>> 4ce2e254
 
         # Close connection
         self.network.disconnect()
@@ -279,9 +252,12 @@
             and not self.game_over
         ):
             elapsed = time.time() - self.death_time
-            if elapsed >= self.respawn_cooldown:
+            current_time = time.time()
+            # Only send spawn request if cooldown has passed AND at least 1 second since last request
+            if elapsed >= self.respawn_cooldown and current_time - self.last_spawn_request_time >= 1.0:
                 logger.debug("Sending spawn request.")
                 self.network.send_spawn_request()
+                self.last_spawn_request_time = current_time
 
         self.renderer.draw_game()
 
